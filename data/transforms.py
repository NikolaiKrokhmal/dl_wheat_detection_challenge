import albumentations as A


def get_train_transforms(mean=(0.2140, 0.3170, 0.3142), std=(0.1747, 0.2089, 0.2061), img_size=448):
    """Training augmentations using Albumentations (your original)"""
    return A.Compose([
        A.HorizontalFlip(p=0.5),
        A.VerticalFlip(p=0.5),
        A.HueSaturationValue(hue_shift_limit=0.2, sat_shift_limit=0.2, val_shift_limit=0.2, p=0.5),
        A.RandomResizedCrop(size=(img_size, img_size), scale=(0.8, 1.0), p=0.5),
        A.Resize(height=img_size, width=img_size),
        A.Normalize(mean, std),
        A.ToTensorV2()
    ], bbox_params=A.BboxParams(
        format='coco',
<<<<<<< HEAD
        label_fields=['class_labels'],
=======
>>>>>>> bcb1e3ae
        min_visibility=0.1
    ))


def get_val_transforms(mean=(0.2140, 0.3170, 0.3142), std=(0.1747, 0.2089, 0.2061), img_size=448):
    """Validation transforms (no augmentation) (your original)"""
    return A.Compose([
        A.Resize(height=img_size, width=img_size),
        A.Normalize(mean, std),
        A.ToTensorV2()
    ], bbox_params=A.BboxParams(
        format='coco',
<<<<<<< HEAD
        label_fields=['class_labels'],
=======
>>>>>>> bcb1e3ae
        min_visibility=0.1
    ))<|MERGE_RESOLUTION|>--- conflicted
+++ resolved
@@ -13,10 +13,6 @@
         A.ToTensorV2()
     ], bbox_params=A.BboxParams(
         format='coco',
-<<<<<<< HEAD
-        label_fields=['class_labels'],
-=======
->>>>>>> bcb1e3ae
         min_visibility=0.1
     ))
 
@@ -29,9 +25,5 @@
         A.ToTensorV2()
     ], bbox_params=A.BboxParams(
         format='coco',
-<<<<<<< HEAD
-        label_fields=['class_labels'],
-=======
->>>>>>> bcb1e3ae
         min_visibility=0.1
     ))