from pathlib import Path
import cv2
import numpy as np
import torch
import random
import pandas as pd
from torch.utils.data import Dataset


class WheatDataset(Dataset):
    """
    Custom Dataset for Global Wheat Detection Challenge

    Expected data structure:
    /data/
        train/
            *.jpg (images)
        train.csv (annotations with columns: image_id, width, height, bbox)

    bbox format in CSV: [x_min, y_min, width, height] (Pascal VOC format)
    """

    def __init__(self, data_dir, csv_file, apply_mosaic, transforms=None, img_size=448):
        """
        Args:
            data_dir (str): Path to the data directory containing images
            csv_file (str): Path to CSV file with annotations
            transforms (albumentations.Compose): Augmentation pipeline
            img_size (int): Target image size for resizing
        """
        self.data_dir = Path(data_dir)
        self.img_size = img_size
        self.transforms = transforms
        self.apply_mosaic = apply_mosaic

        # Load annotations
        self.df = pd.read_csv(csv_file)

        # Parse bounding boxes from string format if needed
        if isinstance(self.df['bbox'].iloc[0], str):
            self.df['bbox'] = self.df['bbox'].apply(eval)

        # Group by image_id to handle multiple boxes per image
        self.image_ids = self.df['image_id'].unique()

        print(f"Dataset initialized with {len(self.image_ids)} images")
        print(f"Total annotations: {len(self.df)}")

    def __len__(self):
        return len(self.image_ids)

    def __getitem__(self, idx):
        """
        Returns:
            image (torch.Tensor): Processed image tensor [3, H, W]
            target (dict): Contains 'boxes', 'labels', 'image_id', 'area', 'iscrowd'
        """
        image_id = self.image_ids[idx]

        # Load image
        img_path = self.data_dir / f"{image_id}.jpg"
        image = cv2.imread(str(img_path))

        # Get all bounding boxes for this image
        img_annotations = self.df[self.df['image_id'] == image_id]

        boxes = []

        for _, row in img_annotations.iterrows():
            bbox = row['bbox']  # [x_min, y_min, width, height]
            x, y, w, h = bbox
            boxes.append([x, y, w, h, 1])

        # Convert to numpy arrays for albumentations
        boxes = np.array(boxes, dtype=np.float32)

        class_labels = [1] * len(boxes)  # assuming all boxes are of class 0

        if self.apply_mosaic: #TODO: modify mosaic augmentation for new coordinates
            image, boxes = self.mosaic_augmentation(image, boxes, p=1)

        # Apply transforms if specified
        if self.transforms:
            sample = self.transforms(
                image=image,
                bboxes=boxes,
                class_labels=class_labels
            )
            image = sample['image']
            boxes = np.array(sample['bboxes'], dtype=np.float32) # [x_min, y_min. w, h]

        grid_tensor = torch.zeros(7, 7, 11)

        # Normalize bboxes for YOLO
        for box in boxes:
            x, y, w, h, c = box

            x_center = (x + w / 2)  #  x_center
            y_center = (y + h / 2)  #  y_center

            cell_size = self.img_size / 7

            grid_x_index = int(x_center / cell_size)
            grid_y_index = int(y_center / cell_size)

            delta_x = (x_center % cell_size) / cell_size
            delta_y = (y_center % cell_size) / cell_size
            delta_h = h / self.img_size
            delta_w = w / self.img_size

            if not grid_tensor[grid_y_index, grid_x_index, 0]:
                grid_tensor[grid_y_index, grid_x_index, 0:5] = torch.tensor([delta_x, delta_y, delta_h, delta_w, c])
            elif not grid_tensor[grid_y_index, grid_x_index, 5]:
                grid_tensor[grid_y_index, grid_x_index, 5:10] = torch.tensor([delta_x, delta_y, delta_h, delta_w, c])

<<<<<<< HEAD
        # Convert to tensor
        # image = image.permute(2, 0, 1)

=======
>>>>>>> bcb1e3ae
        return image, grid_tensor

    def get_raw_item(self, idx):
        """
        Get raw image and target without any transforms.
        This is needed for mosaic augmentation.
        """
        image_id = self.image_ids[idx]

        # Load raw image
        img_path = self.data_dir / f"{image_id}.jpg"
        image = cv2.imread(str(img_path))
        image = cv2.cvtColor(image, cv2.COLOR_BGR2RGB)

        # Get annotations for this image
        img_annotations = self.df[self.df['image_id'] == image_id]

        boxes = []
        labels = []

        for _, row in img_annotations.iterrows():
            bbox = row['bbox']  # [x_min, y_min, width, height]

            # Parse bbox if it's a string
            if isinstance(bbox, str):
                bbox = eval(bbox)

            x_min, y_min, width, height = bbox
            x_max = x_min + width
            y_max = y_min + height

            # Ensure coordinates are within image bounds
            img_height, img_width = image.shape[:2]
            x_min = max(0, min(x_min, img_width - 1))
            y_min = max(0, min(y_min, img_height - 1))
            x_max = max(x_min + 1, min(x_max, img_width))
            y_max = max(y_min + 1, min(y_max, img_height))

            # Skip invalid boxes
            if x_max <= x_min or y_max <= y_min:
                continue

            boxes.append([x_min, y_min, x_max, y_max])
            labels.append(1)  # Wheat class

        # Return raw image and bboxes (no COCO format needed for mosaic)
        return image, {
            'bboxes': boxes,
            'labels': labels
        }

    def mosaic_augmentation(self, image, boxes, p=1):
        """
        Apply mosaic augmentation by combining 4 images in a 2x2 grid

        Args:
            image: Current image (H, W, 3)
            boxes: Current bounding boxes in [x_min, y_min, x_max, y_max] format
            labels: Current labels array
            p: Probability of applying mosaic

        Returns:
            mosaic_image: Augmented image (640, 640, 3)
            mosaic_boxes: Adjusted bounding boxes
            mosaic_labels: Adjusted labels (matching the boxes)
        """
        # Check if we should apply mosaic
        if random.random() >= p:
            return image, boxes, labels

        # Get 3 additional random samples
        additional_indices = random.choices(range(len(self)), k=3)

        # Collect all images, bboxes, and labels
        all_images = [image]
        all_bboxes = [boxes.tolist() if isinstance(boxes, np.ndarray) else boxes]
        all_labels = [labels.tolist() if isinstance(labels, np.ndarray) else labels]

        for idx in additional_indices:
            add_img, add_target = self.get_raw_item(idx)
            all_images.append(add_img)
            all_bboxes.append(add_target['bboxes'])
            all_labels.append(add_target['labels'])

        # Create mosaic
        return self._create_mosaic(all_images, all_bboxes, all_labels)

    def _create_mosaic(self, images, all_bboxes, all_labels):
        """
        Create a 2x2 mosaic from 4 images and randomly crop 640x640

        Args:
            images: List of 4 images, each (1024, 1024, 3)
            all_bboxes: List of 4 bbox lists
            all_labels: List of 4 label lists

        Returns:
            cropped_mosaic: (640, 640, 3) image
            final_bboxes: Adjusted bounding boxes
            final_labels: Labels corresponding to final_bboxes
        """
        # Step 1: Shuffle the images, bboxes, and labels together for randomness
        combined = list(zip(images[:4], all_bboxes[:4], all_labels[:4]))
        random.shuffle(combined)
        shuffled_images, shuffled_bboxes, shuffled_labels = zip(*combined)

        # Step 2: Create 2x2 grid (2048x2048 total)
        # Concatenate top row (img[0] + img[1])
        top_row = np.concatenate([shuffled_images[0], shuffled_images[1]], axis=1)

        # Concatenate bottom row (img[2] + img[3])
        bottom_row = np.concatenate([shuffled_images[2], shuffled_images[3]], axis=1)

        # Concatenate top and bottom rows
        large_mosaic = np.concatenate([top_row, bottom_row], axis=0)  # Shape: (2048, 2048, 3)

        # Step 3: Adjust bounding boxes to large mosaic coordinates
        adjusted_bboxes = []
        adjusted_labels = []

        # Offsets for each quadrant in the 2048x2048 mosaic
        offsets = [
            (0, 0),  # Top-left: img[0]
            (1024, 0),  # Top-right: img[1]
            (0, 1024),  # Bottom-left: img[2]
            (1024, 1024)  # Bottom-right: img[3]
        ]

        for i, (bboxes, labels, (offset_x, offset_y)) in enumerate(zip(shuffled_bboxes, shuffled_labels, offsets)):
            for bbox, label in zip(bboxes, labels):
                if len(bbox) >= 4:  # Ensure valid bbox format
                    x_min, y_min, x_max, y_max = bbox[:4]

                    # Translate bbox to large mosaic coordinates
                    new_x_min = x_min + offset_x
                    new_y_min = y_min + offset_y
                    new_x_max = x_max + offset_x
                    new_y_max = y_max + offset_y

                    adjusted_bboxes.append([new_x_min, new_y_min, new_x_max, new_y_max])
                    adjusted_labels.append(label)  # Keep corresponding label

        # Step 4: Randomly crop 640x640 from the 2048x2048 mosaic
        max_crop_x = 2048 - 640  # Fixed: should be 640, not 940
        max_crop_y = 2048 - 640

        crop_x = random.randint(0, max_crop_x)
        crop_y = random.randint(0, max_crop_y)

        # Crop the image
        cropped_mosaic = large_mosaic[crop_y:crop_y + 640, crop_x:crop_x + 640]

        # Step 5: Adjust bounding boxes for the crop and filter
        final_bboxes = []
        final_labels = []

        for bbox, label in zip(adjusted_bboxes, adjusted_labels):
            x_min, y_min, x_max, y_max = bbox

            # Translate bbox coordinates relative to crop
            new_x_min = x_min - crop_x
            new_y_min = y_min - crop_y
            new_x_max = x_max - crop_x
            new_y_max = y_max - crop_y

            # Clip to crop boundaries (0, 0, 640, 640)
            clipped_x_min = max(0, new_x_min)
            clipped_y_min = max(0, new_y_min)
            clipped_x_max = min(640, new_x_max)
            clipped_y_max = min(640, new_y_max)

            # Check if bbox is still valid after clipping
            if (clipped_x_max > clipped_x_min and
                    clipped_y_max > clipped_y_min and
                    (clipped_x_max - clipped_x_min) >= 8 and  # Minimum width
                    (clipped_y_max - clipped_y_min) >= 8):  # Minimum height

                final_bboxes.append([clipped_x_min, clipped_y_min, clipped_x_max, clipped_y_max])
                final_labels.append(label)  # Keep corresponding label

        return cropped_mosaic, final_bboxes, final_labels<|MERGE_RESOLUTION|>--- conflicted
+++ resolved
@@ -74,8 +74,6 @@
         # Convert to numpy arrays for albumentations
         boxes = np.array(boxes, dtype=np.float32)
 
-        class_labels = [1] * len(boxes)  # assuming all boxes are of class 0
-
         if self.apply_mosaic: #TODO: modify mosaic augmentation for new coordinates
             image, boxes = self.mosaic_augmentation(image, boxes, p=1)
 
@@ -84,7 +82,6 @@
             sample = self.transforms(
                 image=image,
                 bboxes=boxes,
-                class_labels=class_labels
             )
             image = sample['image']
             boxes = np.array(sample['bboxes'], dtype=np.float32) # [x_min, y_min. w, h]
@@ -113,12 +110,6 @@
             elif not grid_tensor[grid_y_index, grid_x_index, 5]:
                 grid_tensor[grid_y_index, grid_x_index, 5:10] = torch.tensor([delta_x, delta_y, delta_h, delta_w, c])
 
-<<<<<<< HEAD
-        # Convert to tensor
-        # image = image.permute(2, 0, 1)
-
-=======
->>>>>>> bcb1e3ae
         return image, grid_tensor
 
     def get_raw_item(self, idx):
